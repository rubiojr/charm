package cmd

import (
	"fmt"

	"github.com/charmbracelet/charm/server"
	"github.com/charmbracelet/keygen"
	"github.com/spf13/cobra"
)

var (
<<<<<<< HEAD
	serverHTTPPort   int
	serverSSHPort    int
	serverHealthPort int
	serverDataDir    string
=======
	serverHTTPPort  int
	serverSSHPort   int
	serverDataDir   string
	disableAccounts bool
>>>>>>> 0a19e35b

	//ServeCmd is the cobra.Command to self-host the Charm Cloud.
	ServeCmd = &cobra.Command{
		Use:     "serve",
		Aliases: []string{"server"},
		Hidden:  false,
		Short:   "Start a self-hosted Charm Cloud server.",
		Long:    paragraph("Start the SSH and HTTP servers needed to power a SQLite-backed Charm Cloud."),
		Args:    cobra.NoArgs,
		RunE: func(cmd *cobra.Command, args []string) error {
			cfg := server.DefaultConfig()
			if serverHTTPPort != 0 {
				cfg.HTTPPort = serverHTTPPort
			}
			if serverSSHPort != 0 {
				cfg.SSHPort = serverSSHPort
			}
			if serverHealthPort != 0 {
				cfg.HealthPort = serverHealthPort
			}
			if serverDataDir != "" {
				cfg.DataDir = serverDataDir
			}
			cfg.AutoAccounts = !disableAccounts
			sp := fmt.Sprintf("%s/.ssh", cfg.DataDir)
			kp, err := keygen.NewWithWrite(sp, "charm_server", []byte(""), keygen.RSA)
			if err != nil {
				return err
			}
			cfg = cfg.WithKeys(kp.PublicKey, kp.PrivateKeyPEM)
			s, err := server.NewServer(cfg)
			if err != nil {
				return err
			}
			s.Start(cmd.Context())
			return nil
		},
	}
)

func init() {
	ServeCmd.Flags().IntVar(&serverHTTPPort, "http-port", 0, "HTTP port to listen on")
	ServeCmd.Flags().IntVar(&serverSSHPort, "ssh-port", 0, "SSH port to listen on")
	ServeCmd.Flags().IntVar(&serverHealthPort, "health-port", 0, "Health port to listen on")
	ServeCmd.Flags().StringVar(&serverDataDir, "data-dir", "", "Directory to store SQLite db, SSH keys and file data")
	ServeCmd.Flags().BoolVar(&disableAccounts, "disable-accounts", false, "Create accounts for new users automatically if they don't exist")
}<|MERGE_RESOLUTION|>--- conflicted
+++ resolved
@@ -9,17 +9,11 @@
 )
 
 var (
-<<<<<<< HEAD
 	serverHTTPPort   int
 	serverSSHPort    int
 	serverHealthPort int
 	serverDataDir    string
-=======
-	serverHTTPPort  int
-	serverSSHPort   int
-	serverDataDir   string
-	disableAccounts bool
->>>>>>> 0a19e35b
+	disableAccounts  bool
 
 	//ServeCmd is the cobra.Command to self-host the Charm Cloud.
 	ServeCmd = &cobra.Command{
