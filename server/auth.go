package server

import (
	"fmt"
	"log"
<<<<<<< HEAD
=======
	"runtime/debug"
>>>>>>> ddbff95e

	charm "github.com/charmbracelet/charm/proto"
	"github.com/charmbracelet/wish"
	"github.com/gliderlabs/ssh"
)

func (me *SSHServer) sshMiddleware() wish.Middleware {
	return func(sh ssh.Handler) ssh.Handler {
		return func(s ssh.Session) {
			func() {
				// Recover from panics
				defer func() {
					if r := recover(); r != nil {
						me.errorLog.Printf("ssh: panic %v\n%s", r, string(debug.Stack()))
					}
				}()
				cmd := s.Command()
				if len(cmd) >= 1 {
					r := cmd[0]
					log.Printf("ssh %s\n", r)
					switch r {
					case "api-auth":
						me.handleAPIAuth(s)
					case "api-keys":
						me.handleAPIKeys(s)
					case "api-link":
						me.handleAPILink(s)
					case "api-unlink":
						me.handleAPIUnlink(s)
					case "id":
						me.handleID(s)
					case "jwt":
						me.handleJWT(s)
					}
				}
			}()
			sh(s)
		}
	}
}

func (me *SSHServer) handleAPIAuth(s ssh.Session) {
	key, err := keyText(s)
	if err != nil {
		me.errorLog.Println(err)
		return
	}
	u, err := me.db.UserForKey(key, me.config.AutoAccounts)
	if err != nil {
		me.errorLog.Println(err)
		return
	}
	log.Printf("JWT for user %s\n", u.CharmID)
<<<<<<< HEAD
	j, err := me.newJWT(u.CharmID, []string{"charm"})
=======
	j, err := me.newJWT(u.CharmID, "charm")
>>>>>>> ddbff95e
	if err != nil {
		me.errorLog.Printf("Error making JWT: %s\n", err)
		return
	}

	eks, err := me.db.EncryptKeysForPublicKey(u.PublicKey)
	if err != nil {
		me.errorLog.Printf("Error fetching encrypt keys: %s\n", err)
		return
	}
	_ = me.sendJSON(s, charm.Auth{
		JWT:         j,
		ID:          u.CharmID,
		HTTPScheme:  me.config.httpScheme,
		PublicKey:   u.PublicKey.Key,
		EncryptKeys: eks,
	})
	me.config.Stats.APIAuth()
}

func (me *SSHServer) handleAPIKeys(s ssh.Session) {
	key, err := keyText(s)
	if err != nil {
		me.errorLog.Println(err)
		_ = me.sendAPIMessage(s, "Missing key")
		return
	}
	u, err := me.db.UserForKey(key, me.config.AutoAccounts)
	if err != nil {
		me.errorLog.Println(err)
		_ = me.sendAPIMessage(s, fmt.Sprintf("API keys error: %s", err))
		return
	}
	log.Printf("API keys for user %s\n", u.CharmID)
	keys, err := me.db.KeysForUser(u)
	if err != nil {
		me.errorLog.Println(err)
		_ = me.sendAPIMessage(s, "There was a problem fetching your keys")
		return
	}

	// Find index of the key currently in use
	activeKey := -1
	for i, k := range keys {
		if k.Key == u.PublicKey.Key {
			activeKey = i
			break
		}
	}

	_ = me.sendJSON(s, charm.Keys{
		ActiveKey: activeKey,
		Keys:      keys,
	})
	me.config.Stats.APIKeys()
}

func (me *SSHServer) handleID(s ssh.Session) {
	key, err := keyText(s)
	if err != nil {
		me.errorLog.Println(err)
		return
	}
	u, err := me.db.UserForKey(key, me.config.AutoAccounts)
	if err != nil {
		me.errorLog.Println(err)
		return
	}
	log.Printf("ID for user %s\n", u.CharmID)
	_, _ = s.Write([]byte(u.CharmID))
	me.config.Stats.ID()
}<|MERGE_RESOLUTION|>--- conflicted
+++ resolved
@@ -3,10 +3,7 @@
 import (
 	"fmt"
 	"log"
-<<<<<<< HEAD
-=======
 	"runtime/debug"
->>>>>>> ddbff95e
 
 	charm "github.com/charmbracelet/charm/proto"
 	"github.com/charmbracelet/wish"
@@ -60,11 +57,7 @@
 		return
 	}
 	log.Printf("JWT for user %s\n", u.CharmID)
-<<<<<<< HEAD
-	j, err := me.newJWT(u.CharmID, []string{"charm"})
-=======
 	j, err := me.newJWT(u.CharmID, "charm")
->>>>>>> ddbff95e
 	if err != nil {
 		me.errorLog.Printf("Error making JWT: %s\n", err)
 		return
