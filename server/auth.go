package server

import (
	"fmt"
	"log"

	charm "github.com/charmbracelet/charm/proto"
	"github.com/charmbracelet/wish"
	"github.com/gliderlabs/ssh"
	"github.com/golang-jwt/jwt/v4"
)

func (me *SSHServer) sshMiddleware() wish.Middleware {
	return func(sh ssh.Handler) ssh.Handler {
		return func(s ssh.Session) {
			cmd := s.Command()
			if len(cmd) >= 1 {
				r := cmd[0]
				log.Printf("ssh %s\n", r)
				switch r {
				case "api-auth":
					me.handleAPIAuth(s)
				case "api-keys":
					me.handleAPIKeys(s)
				case "api-link":
					me.handleAPILink(s)
				case "api-unlink":
					me.handleAPIUnlink(s)
				case "id":
					me.handleID(s)
				case "jwt":
					me.handleJWT(s)
				}
			}
			sh(s)
		}
	}
}

func (me *SSHServer) handleAPIAuth(s ssh.Session) {
	key, err := keyText(s)
	if err != nil {
		log.Println(err)
		return
	}
	u, err := me.db.UserForKey(key, me.config.AutoAccounts)
	if err != nil {
		log.Println(err)
		return
	}
	log.Printf("JWT for user %s\n", u.CharmID)
	j, err := me.newJWT(u.CharmID, []string{"charm"})
	if err != nil {
		log.Printf("Error making JWT: %s\n", err)
		return
	}

	eks, err := me.db.EncryptKeysForPublicKey(u.PublicKey)
	if err != nil {
		log.Printf("Error fetching encrypt keys: %s\n", err)
		return
	}
	_ = me.sendJSON(s, charm.Auth{
		JWT:         j,
		ID:          u.CharmID,
		HTTPScheme:  me.config.HTTPScheme,
		PublicKey:   u.PublicKey.Key,
		EncryptKeys: eks,
	})
	me.config.Stats.APIAuth()
}

func (me *SSHServer) handleAPIKeys(s ssh.Session) {
	key, err := keyText(s)
	if err != nil {
		log.Println(err)
		_ = me.sendAPIMessage(s, "Missing key")
		return
	}
	u, err := me.db.UserForKey(key, me.config.AutoAccounts)
	if err != nil {
		log.Println(err)
		_ = me.sendAPIMessage(s, fmt.Sprintf("API keys error: %s", err))
		return
	}
	log.Printf("API keys for user %s\n", u.CharmID)
	keys, err := me.db.KeysForUser(u)
	if err != nil {
		log.Println(err)
		_ = me.sendAPIMessage(s, "There was a problem fetching your keys")
		return
	}

	// Find index of the key currently in use
	activeKey := -1
	for i, k := range keys {
		if k.Key == u.PublicKey.Key {
			activeKey = i
			break
		}
	}

	_ = me.sendJSON(s, charm.Keys{
		ActiveKey: activeKey,
		Keys:      keys,
	})
	me.config.Stats.APIKeys()
}

func (me *SSHServer) handleID(s ssh.Session) {
	key, err := keyText(s)
	if err != nil {
		log.Println(err)
		return
	}
	u, err := me.db.UserForKey(key, me.config.AutoAccounts)
	if err != nil {
		log.Println(err)
		return
	}
	log.Printf("ID for user %s\n", u.CharmID)
	_, _ = s.Write([]byte(u.CharmID))
	me.config.Stats.ID()
<<<<<<< HEAD
}

func (me *SSHServer) handleJWT(s ssh.Session) {
	var aud []string
	cmd := s.Command()
	if len(cmd) > 1 {
		aud = cmd[1:]
	} else {
		aud = []string{"charm"}
	}
	key, err := keyText(s)
	if err != nil {
		log.Println(err)
		return
	}
	u, err := me.db.UserForKey(key, me.config.AutoAccounts)
	if err != nil {
		log.Println(err)
		return
	}
	log.Printf("JWT for user %s\n", u.CharmID)
	j, err := me.newJWT(u.CharmID, aud)
	if err != nil {
		log.Println(err)
		return
	}
	_, _ = s.Write([]byte(j))
	me.config.Stats.JWT()
}

func (me *SSHServer) newJWT(charmID string, audience []string) (string, error) {
	claims := &jwt.RegisteredClaims{
		Subject:   charmID,
		ExpiresAt: jwt.NewNumericDate(time.Now().Add(time.Hour)),
		Issuer:    me.config.httpURL(),
		Audience:  audience,
	}
	token := jwt.NewWithClaims(jwt.SigningMethodRS512, claims)
	token.Header["kid"] = "xxx"
	return token.SignedString(me.jwtPrivateKey)
=======
>>>>>>> 0daca792
}<|MERGE_RESOLUTION|>--- conflicted
+++ resolved
@@ -7,7 +7,6 @@
 	charm "github.com/charmbracelet/charm/proto"
 	"github.com/charmbracelet/wish"
 	"github.com/gliderlabs/ssh"
-	"github.com/golang-jwt/jwt/v4"
 )
 
 func (me *SSHServer) sshMiddleware() wish.Middleware {
@@ -121,47 +120,4 @@
 	log.Printf("ID for user %s\n", u.CharmID)
 	_, _ = s.Write([]byte(u.CharmID))
 	me.config.Stats.ID()
-<<<<<<< HEAD
-}
-
-func (me *SSHServer) handleJWT(s ssh.Session) {
-	var aud []string
-	cmd := s.Command()
-	if len(cmd) > 1 {
-		aud = cmd[1:]
-	} else {
-		aud = []string{"charm"}
-	}
-	key, err := keyText(s)
-	if err != nil {
-		log.Println(err)
-		return
-	}
-	u, err := me.db.UserForKey(key, me.config.AutoAccounts)
-	if err != nil {
-		log.Println(err)
-		return
-	}
-	log.Printf("JWT for user %s\n", u.CharmID)
-	j, err := me.newJWT(u.CharmID, aud)
-	if err != nil {
-		log.Println(err)
-		return
-	}
-	_, _ = s.Write([]byte(j))
-	me.config.Stats.JWT()
-}
-
-func (me *SSHServer) newJWT(charmID string, audience []string) (string, error) {
-	claims := &jwt.RegisteredClaims{
-		Subject:   charmID,
-		ExpiresAt: jwt.NewNumericDate(time.Now().Add(time.Hour)),
-		Issuer:    me.config.httpURL(),
-		Audience:  audience,
-	}
-	token := jwt.NewWithClaims(jwt.SigningMethodRS512, claims)
-	token.Header["kid"] = "xxx"
-	return token.SignedString(me.jwtPrivateKey)
-=======
->>>>>>> 0daca792
 }