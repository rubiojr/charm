package server

import (
	"context"
<<<<<<< HEAD
	"crypto"
=======
>>>>>>> ddbff95e
	"encoding/json"
	"errors"
	"fmt"
	"io"
	"io/fs"
	"io/ioutil"
	"log"
	"net/http"
	"strconv"
	"strings"

	charmfs "github.com/charmbracelet/charm/fs"
	charm "github.com/charmbracelet/charm/proto"
	"github.com/charmbracelet/charm/server/db"
	"github.com/charmbracelet/charm/server/storage"
	"github.com/meowgorithm/babylogger"
	"goji.io"
	"goji.io/pat"
	"goji.io/pattern"
	"gopkg.in/square/go-jose.v2"
)

const resultsPerPage = 50

// HTTPServer is the HTTP server for the Charm Cloud backend.
type HTTPServer struct {
	db      db.DB
	fstore  storage.FileStore
	cfg     *Config
	handler http.Handler
<<<<<<< HEAD
	pubKey  crypto.PublicKey
=======
	server  *http.Server
	health  *http.Server
>>>>>>> ddbff95e
}

type providerJSON struct {
	Issuer      string   `json:"issuer"`
	AuthURL     string   `json:"authorization_endpoint"`
	TokenURL    string   `json:"token_endpoint"`
	JWKSURL     string   `json:"jwks_uri"`
	UserInfoURL string   `json:"userinfo_endpoint"`
	Algorithms  []string `json:"id_token_signing_alg_values_supported"`
}

// NewHTTPServer returns a new *HTTPServer with the specified Config.
func NewHTTPServer(cfg *Config) (*HTTPServer, error) {
	healthMux := http.NewServeMux()
	// No auth health check endpoint
	healthMux.Handle("/", http.HandlerFunc(func(w http.ResponseWriter, r *http.Request) {
		fmt.Fprintf(w, "We live!")
<<<<<<< HEAD
	})
=======
	}))
	health := &http.Server{
		Addr:     fmt.Sprintf("%s:%d", cfg.Host, cfg.HealthPort),
		Handler:  healthMux,
		ErrorLog: cfg.errorLog,
	}
>>>>>>> ddbff95e
	mux := goji.NewMux()
	s := &HTTPServer{
		cfg:     cfg,
		handler: mux,
		health:  health,
	}
	jwtMiddleware, err := JWTMiddleware(
		cfg.jwtKeyPair.JWK.Public(),
		cfg.httpURL(),
		[]string{"charm"},
	)
	if err != nil {
		return nil, err
	}

	mux.Use(babylogger.Middleware)
	mux.Use(PublicPrefixesMiddleware([]string{"/v1/public/", "/.well-known/"}))
	mux.Use(jwtMiddleware)
	mux.Use(CharmUserMiddleware(s))
	mux.Use(RequestLimitMiddleware())
	mux.HandleFunc(pat.Get("/v1/id/:id"), s.handleGetUserByID)
	mux.HandleFunc(pat.Get("/v1/bio/:name"), s.handleGetUser)
	mux.HandleFunc(pat.Post("/v1/bio"), s.handlePostUser)
	mux.HandleFunc(pat.Post("/v1/encrypt-key"), s.handlePostEncryptKey)
	mux.HandleFunc(pat.Get("/v1/fs/*"), s.handleGetFile)
	mux.HandleFunc(pat.Post("/v1/fs/*"), s.handlePostFile)
	mux.HandleFunc(pat.Delete("/v1/fs/*"), s.handleDeleteFile)
	mux.HandleFunc(pat.Get("/v1/seq/:name"), s.handleGetSeq)
	mux.HandleFunc(pat.Post("/v1/seq/:name"), s.handlePostSeq)
	mux.HandleFunc(pat.Get("/v1/news"), s.handleGetNewsList)
	mux.HandleFunc(pat.Get("/v1/news/:id"), s.handleGetNews)
	mux.HandleFunc(pat.Get("/v1/public/jwks"), s.handleJWKS)
	mux.HandleFunc(pat.Get("/.well-known/openid-configuration"), s.handleOpenIDConfig)
	s.db = cfg.DB
	s.fstore = cfg.FileStore
	return s, nil
}

<<<<<<< HEAD
// Start starts the HTTP server on the port specified in the Config.
func (s *HTTPServer) Start(ctx context.Context) {
	useTls := s.cfg.HTTPScheme == "https"
	listenAddr := fmt.Sprintf(":%d", s.cfg.HTTPPort)
	server := &http.Server{
=======
// Start start the HTTP and health servers on the ports specified in the Config.
func (s *HTTPServer) Start() {
	useTLS := s.cfg.httpScheme == "https"
	listenAddr := fmt.Sprintf("%s:%d", s.cfg.Host, s.cfg.HTTPPort)
	s.server = &http.Server{
>>>>>>> ddbff95e
		Addr:      listenAddr,
		Handler:   s.handler,
		TLSConfig: s.cfg.tlsConfig,
		ErrorLog:  s.cfg.errorLog,
	}

	healthServer := &http.Server{
		Addr: fmt.Sprintf(":%d", s.cfg.HealthPort),
	}

	go func() {
<<<<<<< HEAD
		err := healthServer.ListenAndServe()
		if err != nil && err != context.Canceled && err != http.ErrServerClosed {
=======
		log.Printf("Starting HTTP health server on: %s", s.health.Addr)
		if err := s.health.ListenAndServe(); err != nil {
>>>>>>> ddbff95e
			log.Fatalf("http health endpoint server exited with error: %s", err)
		}
	}()

<<<<<<< HEAD
	go func() {
		var err error
		log.Printf("%s server listening on: %s", strings.ToUpper(s.cfg.HTTPScheme), listenAddr)
		if useTls && !s.cfg.TLSDisableTermination {
			err = server.ListenAndServeTLS(s.cfg.TLSCertFile, s.cfg.TLSKeyFile)
		} else {
			err = server.ListenAndServe()
		}
		if err != nil && err != http.ErrServerClosed && err != context.Canceled {
			log.Fatalf("server crashed: %s", err)
		}
	}()

	<-ctx.Done()

	err := s.db.Close()
	if err != nil {
		log.Printf("unexpected error closing the database: %s", err)
	}

	err = healthServer.Shutdown(ctx)
	if err != context.Canceled {
		log.Printf("unexpected error shutting down health server: %s", err)
	}
	err = server.Shutdown(ctx)
	if err != context.Canceled {
		log.Printf("unexpected error shutting down http server: %s", err)
	}
	log.Println("http servers stopped")
=======
	log.Printf("Starting %s server on: %s", strings.ToUpper(s.cfg.httpScheme), listenAddr)
	if useTLS {
		log.Fatalf("Server crashed: %s", s.server.ListenAndServeTLS(s.cfg.TLSCertFile, s.cfg.TLSKeyFile))
	} else {
		log.Fatalf("Server crashed: %s", s.server.ListenAndServe())
	}
}

// Shutdown gracefully shut down the HTTP and health servers.
func (s *HTTPServer) Shutdown(ctx context.Context) error {
	log.Printf("Stopping %s server on %s", strings.ToUpper(s.cfg.httpScheme), s.server.Addr)
	log.Printf("Stopping HTTP health server on %s", s.health.Addr)
	if err := s.health.Shutdown(ctx); err != nil {
		return err
	}
	return s.server.Shutdown(ctx)
>>>>>>> ddbff95e
}

func (s *HTTPServer) renderError(w http.ResponseWriter) {
	s.renderCustomError(w, "internal error", http.StatusInternalServerError)
}

func (s *HTTPServer) renderCustomError(w http.ResponseWriter, msg string, status int) {
	w.WriteHeader(status)
	w.Header().Set("Content-Type", "application/json")
	_ = json.NewEncoder(w).Encode(charm.Message{Message: msg})
}

func (s *HTTPServer) handleJWKS(w http.ResponseWriter, r *http.Request) {
	jwks := jose.JSONWebKeySet{Keys: []jose.JSONWebKey{s.cfg.jwtKeyPair.JWK.Public()}}
	w.Header().Set("Content-Type", "application/json")
	w.Header().Set("Access-Control-Allow-Origin", "*")
	_ = json.NewEncoder(w).Encode(jwks)
}

func (s *HTTPServer) handleOpenIDConfig(w http.ResponseWriter, r *http.Request) {
	pj := providerJSON{JWKSURL: fmt.Sprintf("%s/v1/public/jwks", s.cfg.httpURL())}
	w.Header().Set("Content-Type", "application/json")
	w.Header().Set("Access-Control-Allow-Origin", "*")
	_ = json.NewEncoder(w).Encode(pj)
}

// TODO do we need this since you can only get the authed user?
func (s *HTTPServer) handleGetUserByID(w http.ResponseWriter, r *http.Request) {
	u := s.charmUserFromRequest(w, r)
	w.Header().Set("Content-Type", "application/json")
	_ = json.NewEncoder(w).Encode(u)
	s.cfg.Stats.GetUserByID()
}

// TODO do we need this since you can only get the authed user?
func (s *HTTPServer) handleGetUser(w http.ResponseWriter, r *http.Request) {
	u := s.charmUserFromRequest(w, r)
	w.Header().Set("Content-Type", "application/json")
	_ = json.NewEncoder(w).Encode(u)
	s.cfg.Stats.GetUser()
}

func (s *HTTPServer) handlePostUser(w http.ResponseWriter, r *http.Request) {
	id, err := charmIDFromRequest(r)
	if err != nil {
		log.Printf("cannot read request body: %s", err)
		s.renderError(w)
		return
	}
	u := &charm.User{}
	body, err := ioutil.ReadAll(r.Body)
	if err != nil {
		log.Printf("cannot read request body: %s", err)
		s.renderError(w)
		return
	}
	err = json.Unmarshal(body, u)
	if err != nil {
		log.Printf("cannot decode user json: %s", err)
		s.renderError(w)
		return
	}
	nu, err := s.db.SetUserName(id, u.Name)
	if err == charm.ErrNameTaken {
		s.renderCustomError(w, fmt.Sprintf("username '%s' already taken", u.Name), http.StatusConflict)
	} else if err != nil {
		log.Printf("cannot set user name: %s", err)
		s.renderError(w)
	}
	w.Header().Set("Content-Type", "application/json")
	_ = json.NewEncoder(w).Encode(nu)
	s.cfg.Stats.SetUserName()
}

func (s *HTTPServer) handlePostEncryptKey(w http.ResponseWriter, r *http.Request) {
	u := s.charmUserFromRequest(w, r)
	ek := &charm.EncryptKey{}
	body, err := ioutil.ReadAll(r.Body)
	if err != nil {
		log.Printf("cannot read request body: %s", err)
		s.renderError(w)
		return
	}
	err = json.Unmarshal(body, ek)
	if err != nil {
		log.Printf("cannot decode encrypt key json: %s", err)
		s.renderError(w)
		return
	}
	err = s.db.AddEncryptKeyForPublicKey(u, ek.PublicKey, ek.ID, ek.Key, ek.CreatedAt)
	if err != nil {
		log.Printf("cannot add encrypt key: %s", err)
		s.renderError(w)
		return
	}
	s.cfg.Stats.SetUserName()
}

func (s *HTTPServer) handleGetSeq(w http.ResponseWriter, r *http.Request) {
	u := s.charmUserFromRequest(w, r)
	name := pat.Param(r, "name")
	seq, err := s.db.GetSeq(u, name)
	if err != nil {
		log.Printf("cannot get seq: %s", err)
		s.renderError(w)
		return
	}
	w.Header().Set("Content-Type", "application/json")
	_ = json.NewEncoder(w).Encode(&charm.SeqMsg{Seq: seq})
}

func (s *HTTPServer) handlePostSeq(w http.ResponseWriter, r *http.Request) {
	u := s.charmUserFromRequest(w, r)
	name := pat.Param(r, "name")
	seq, err := s.db.NextSeq(u, name)
	if err != nil {
		log.Printf("cannot get next seq: %s", err)
		s.renderError(w)
		return
	}
	w.Header().Set("Content-Type", "application/json")
	_ = json.NewEncoder(w).Encode(&charm.SeqMsg{Seq: seq})
}

func (s *HTTPServer) handlePostFile(w http.ResponseWriter, r *http.Request) {
	u := s.charmUserFromRequest(w, r)
	path := pattern.Path(r.Context())
	ms := r.URL.Query().Get("mode")
	m, err := strconv.ParseUint(ms, 10, 32)
	if err != nil {
		log.Printf("file mode not a number: %s", err)
		s.renderError(w)
		return
	}
	f, _, err := r.FormFile("data")
	if err != nil {
		log.Printf("cannot parse form data: %s", err)
		s.renderError(w)
		return
	}
	defer f.Close()
	err = s.cfg.FileStore.Put(u.CharmID, path, f, fs.FileMode(m))
	if err != nil {
		log.Printf("cannot post file: %s", err)
		s.renderError(w)
		return
	}
}

func (s *HTTPServer) handleGetFile(w http.ResponseWriter, r *http.Request) {
	u := s.charmUserFromRequest(w, r)
	path := pattern.Path(r.Context())
	f, err := s.cfg.FileStore.Get(u.CharmID, path)
	if errors.Is(err, fs.ErrNotExist) {
		s.renderCustomError(w, "file not found", http.StatusNotFound)
		return
	}
	if err != nil {
		log.Printf("cannot get file: %s", err)
		s.renderError(w)
		return
	}
	defer f.Close()
	fi, err := f.Stat()
	if err != nil {
		log.Printf("cannot get file info: %s", err)
		s.renderError(w)
		return
	}

	switch f.(type) {
	case *charmfs.DirFile:
		w.Header().Set("Content-Type", "application/json")
	default:
		w.Header().Set("Content-Type", "application/octet-stream")
		w.Header().Set("Last-Modified", fi.ModTime().Format(http.TimeFormat))
	}
	w.Header().Set("X-File-Mode", fmt.Sprintf("%d", fi.Mode()))
	_, err = io.Copy(w, f)
	if err != nil {
		log.Printf("cannot copy file: %s", err)
		s.renderError(w)
		return
	}
}

func (s *HTTPServer) handleDeleteFile(w http.ResponseWriter, r *http.Request) {
	u := s.charmUserFromRequest(w, r)
	path := pattern.Path(r.Context())
	err := s.cfg.FileStore.Delete(u.CharmID, path)
	if err != nil {
		log.Printf("cannot delete file: %s", err)
		s.renderError(w)
		return
	}
}

func (s *HTTPServer) handleGetNewsList(w http.ResponseWriter, r *http.Request) {
	p := r.FormValue("page")
	if p == "" {
		p = "1"
	}
	page, err := strconv.Atoi(p)
	if err != nil {
		log.Printf("page not a number: %s", err)
		w.WriteHeader(http.StatusInternalServerError)
		return
	}

	offset := (page - 1) * resultsPerPage
	tag := r.FormValue("tag")
	if tag == "" {
		tag = "server"
	}
	ns, err := s.db.GetNewsList(tag, offset)
	if err != nil {
		log.Printf("cannot get news: %s", err)
		w.WriteHeader(http.StatusInternalServerError)
		return
	}
	w.Header().Set("Content-Type", "application/json")
	_ = json.NewEncoder(w).Encode(ns)
	s.cfg.Stats.GetNews()
}

func (s *HTTPServer) handleGetNews(w http.ResponseWriter, r *http.Request) {
	id := pat.Param(r, "id")
	news, err := s.db.GetNews(id)
	if err != nil {
		log.Printf("cannot get news markdown: %s", err)
		w.WriteHeader(http.StatusInternalServerError)
		return
	}
	w.Header().Set("Content-Type", "application/json")
	_ = json.NewEncoder(w).Encode(news)
	s.cfg.Stats.GetNews()
}

func (s *HTTPServer) charmUserFromRequest(w http.ResponseWriter, r *http.Request) *charm.User {
	u := r.Context().Value(ctxUserKey)
	if u == nil {
		log.Printf("could not assign user to request context")
		s.renderError(w)
	}
	return u.(*charm.User)
}<|MERGE_RESOLUTION|>--- conflicted
+++ resolved
@@ -2,10 +2,6 @@
 
 import (
 	"context"
-<<<<<<< HEAD
-	"crypto"
-=======
->>>>>>> ddbff95e
 	"encoding/json"
 	"errors"
 	"fmt"
@@ -36,12 +32,8 @@
 	fstore  storage.FileStore
 	cfg     *Config
 	handler http.Handler
-<<<<<<< HEAD
-	pubKey  crypto.PublicKey
-=======
 	server  *http.Server
 	health  *http.Server
->>>>>>> ddbff95e
 }
 
 type providerJSON struct {
@@ -59,16 +51,12 @@
 	// No auth health check endpoint
 	healthMux.Handle("/", http.HandlerFunc(func(w http.ResponseWriter, r *http.Request) {
 		fmt.Fprintf(w, "We live!")
-<<<<<<< HEAD
-	})
-=======
 	}))
 	health := &http.Server{
 		Addr:     fmt.Sprintf("%s:%d", cfg.Host, cfg.HealthPort),
 		Handler:  healthMux,
 		ErrorLog: cfg.errorLog,
 	}
->>>>>>> ddbff95e
 	mux := goji.NewMux()
 	s := &HTTPServer{
 		cfg:     cfg,
@@ -107,19 +95,11 @@
 	return s, nil
 }
 
-<<<<<<< HEAD
 // Start starts the HTTP server on the port specified in the Config.
 func (s *HTTPServer) Start(ctx context.Context) {
-	useTls := s.cfg.HTTPScheme == "https"
-	listenAddr := fmt.Sprintf(":%d", s.cfg.HTTPPort)
+	useTls := s.cfg.httpScheme == "https"
+	listenAddr := fmt.Sprintf("%s:%d", s.cfg.Host, s.cfg.HTTPPort)
 	server := &http.Server{
-=======
-// Start start the HTTP and health servers on the ports specified in the Config.
-func (s *HTTPServer) Start() {
-	useTLS := s.cfg.httpScheme == "https"
-	listenAddr := fmt.Sprintf("%s:%d", s.cfg.Host, s.cfg.HTTPPort)
-	s.server = &http.Server{
->>>>>>> ddbff95e
 		Addr:      listenAddr,
 		Handler:   s.handler,
 		TLSConfig: s.cfg.tlsConfig,
@@ -131,21 +111,16 @@
 	}
 
 	go func() {
-<<<<<<< HEAD
+		log.Printf("Starting HTTP health server on: %s", s.health.Addr)
 		err := healthServer.ListenAndServe()
 		if err != nil && err != context.Canceled && err != http.ErrServerClosed {
-=======
-		log.Printf("Starting HTTP health server on: %s", s.health.Addr)
-		if err := s.health.ListenAndServe(); err != nil {
->>>>>>> ddbff95e
 			log.Fatalf("http health endpoint server exited with error: %s", err)
 		}
 	}()
 
-<<<<<<< HEAD
 	go func() {
 		var err error
-		log.Printf("%s server listening on: %s", strings.ToUpper(s.cfg.HTTPScheme), listenAddr)
+		log.Printf("%s server listening on: %s", strings.ToUpper(s.cfg.httpScheme), listenAddr)
 		if useTls && !s.cfg.TLSDisableTermination {
 			err = server.ListenAndServeTLS(s.cfg.TLSCertFile, s.cfg.TLSKeyFile)
 		} else {
@@ -172,13 +147,6 @@
 		log.Printf("unexpected error shutting down http server: %s", err)
 	}
 	log.Println("http servers stopped")
-=======
-	log.Printf("Starting %s server on: %s", strings.ToUpper(s.cfg.httpScheme), listenAddr)
-	if useTLS {
-		log.Fatalf("Server crashed: %s", s.server.ListenAndServeTLS(s.cfg.TLSCertFile, s.cfg.TLSKeyFile))
-	} else {
-		log.Fatalf("Server crashed: %s", s.server.ListenAndServe())
-	}
 }
 
 // Shutdown gracefully shut down the HTTP and health servers.
@@ -189,7 +157,6 @@
 		return err
 	}
 	return s.server.Shutdown(ctx)
->>>>>>> ddbff95e
 }
 
 func (s *HTTPServer) renderError(w http.ResponseWriter) {
