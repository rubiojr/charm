--- conflicted
+++ resolved
@@ -3,10 +3,6 @@
 import (
 	"context"
 	"crypto"
-<<<<<<< HEAD
-	"crypto/rsa"
-=======
->>>>>>> 0daca792
 	"fmt"
 	"log"
 	"net/http"
@@ -15,10 +11,6 @@
 	jwtmiddleware "github.com/auth0/go-jwt-middleware/v2"
 	"github.com/auth0/go-jwt-middleware/v2/validator"
 	charm "github.com/charmbracelet/charm/proto"
-<<<<<<< HEAD
-	"github.com/golang-jwt/jwt/v4"
-=======
->>>>>>> 0daca792
 )
 
 type contextKey string
@@ -114,26 +106,6 @@
 	return r.Context().Value("public") == true
 }
 
-<<<<<<< HEAD
-func jwtMiddlewareImpl(pk crypto.PublicKey, iss string, aud []string) (func(http.Handler) http.Handler, error) {
-	kf := func(ctx context.Context) (interface{}, error) {
-		return pk, nil
-	}
-	v, err := validator.New(
-		kf,
-		validator.RS512,
-		iss,
-		aud,
-	)
-	if err != nil {
-		return nil, err
-	}
-	mw := jwtmiddleware.New(v.ValidateToken)
-	return mw.CheckJWT, nil
-}
-
-=======
->>>>>>> 0daca792
 func charmIDFromRequest(r *http.Request) (string, error) {
 	claims := r.Context().Value(jwtmiddleware.ContextKey{})
 	if claims == "" {
