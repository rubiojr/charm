--- conflicted
+++ resolved
@@ -18,13 +18,12 @@
 
 // Config is the configuration for the Charm server.
 type Config struct {
-<<<<<<< HEAD
 	Host                  string `env:"CHARM_SERVER_HOST" default:"localhost"`
 	SSHPort               int    `env:"CHARM_SERVER_SSH_PORT" default:"35353"`
 	HTTPPort              int    `env:"CHARM_SERVER_HTTP_PORT" default:"35354"`
 	HTTPScheme            string `env:"CHARM_SERVER_HTTP_SCHEME" default:"http"`
 	StatsPort             int    `env:"CHARM_SERVER_STATS_PORT" default:"35355"`
-	HealthPort            string `env:"CHARM_SERVER_HEALTH_PORT" default:"35356"`
+	HealthPort            int    `env:"CHARM_SERVER_HEALTH_PORT" default:"35356"`
 	DataDir               string `env:"CHARM_SERVER_DATA_DIR" default:"./data"`
 	TLSKeyFile            string `env:"CHARM_SERVER_TLS_KEY_FILE" default:""`
 	TLSCertFile           string `env:"CHARM_SERVER_TLS_CERT_FILE" default:""`
@@ -35,23 +34,6 @@
 	DB                    db.DB
 	FileStore             storage.FileStore
 	Stats                 stats.Stats
-=======
-	Host        string `env:"CHARM_SERVER_HOST" default:"localhost"`
-	SSHPort     int    `env:"CHARM_SERVER_SSH_PORT" default:"35353"`
-	HTTPPort    int    `env:"CHARM_SERVER_HTTP_PORT" default:"35354"`
-	HTTPScheme  string `env:"CHARM_SERVER_HTTP_SCHEME" default:"http"`
-	StatsPort   int    `env:"CHARM_SERVER_STATS_PORT" default:"35355"`
-	HealthPort  int    `env:"CHARM_SERVER_HEALTH_PORT" default:"35356"`
-	DataDir     string `env:"CHARM_SERVER_DATA_DIR" default:"./data"`
-	TLSKeyFile  string `env:"CHARM_SERVER_TLS_KEY_FILE" default:""`
-	TLSCertFile string `env:"CHARM_SERVER_TLS_CERT_FILE" default:""`
-	TLSConfig   *tls.Config
-	PublicKey   []byte
-	PrivateKey  []byte
-	DB          db.DB
-	FileStore   storage.FileStore
-	Stats       stats.Stats
->>>>>>> 3192b2b7
 }
 
 // Server contains the SSH and HTTP servers required to host the Charm Cloud.
