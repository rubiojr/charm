--- conflicted
+++ resolved
@@ -21,17 +21,16 @@
 
 // Config is the configuration for the Charm server.
 type Config struct {
-<<<<<<< HEAD
 	Host                  string `env:"CHARM_SERVER_HOST" default:"localhost"`
 	SSHPort               int    `env:"CHARM_SERVER_SSH_PORT" default:"35353"`
 	HTTPPort              int    `env:"CHARM_SERVER_HTTP_PORT" default:"35354"`
-	HTTPScheme            string `env:"CHARM_SERVER_HTTP_SCHEME" default:"http"`
 	StatsPort             int    `env:"CHARM_SERVER_STATS_PORT" default:"35355"`
 	HealthPort            int    `env:"CHARM_SERVER_HEALTH_PORT" default:"35356"`
 	DataDir               string `env:"CHARM_SERVER_DATA_DIR" default:"./data"`
 	TLSKeyFile            string `env:"CHARM_SERVER_TLS_KEY_FILE" default:""`
 	TLSCertFile           string `env:"CHARM_SERVER_TLS_CERT_FILE" default:""`
-	TLSConfig             *tls.Config
+	errorLog              *log.Logger
+	tlsConfig             *tls.Config
 	PublicKey             []byte
 	PrivateKey            []byte
 	DB                    db.DB
@@ -40,25 +39,7 @@
 	jwtKeyPair            JSONWebKeyPair
 	AutoAccounts          bool `env:"CHARM_SERVER_AUTO_ACCOUNTS" default:"true"`
 	TLSDisableTermination bool `env:"CHARM_SERVER_TLS_DISABLE_TERMINATION"`
-=======
-	Host        string `env:"CHARM_SERVER_HOST"`
-	SSHPort     int    `env:"CHARM_SERVER_SSH_PORT" default:"35353"`
-	HTTPPort    int    `env:"CHARM_SERVER_HTTP_PORT" default:"35354"`
-	StatsPort   int    `env:"CHARM_SERVER_STATS_PORT" default:"35355"`
-	HealthPort  int    `env:"CHARM_SERVER_HEALTH_PORT" default:"35356"`
-	DataDir     string `env:"CHARM_SERVER_DATA_DIR" default:"./data"`
-	TLSKeyFile  string `env:"CHARM_SERVER_TLS_KEY_FILE"`
-	TLSCertFile string `env:"CHARM_SERVER_TLS_CERT_FILE"`
-	errorLog    *log.Logger
-	PublicKey   []byte
-	PrivateKey  []byte
-	DB          db.DB
-	FileStore   storage.FileStore
-	Stats       stats.Stats
-	tlsConfig   *tls.Config
-	jwtKeyPair  JSONWebKeyPair
-	httpScheme  string
->>>>>>> ddbff95e
+	httpScheme            string
 }
 
 // Server contains the SSH and HTTP servers required to host the Charm Cloud.
@@ -105,10 +86,6 @@
 	return cfg
 }
 
-<<<<<<< HEAD
-func (cfg *Config) httpURL() string {
-	return fmt.Sprintf("%s://%s:%d", cfg.HTTPScheme, cfg.Host, cfg.HTTPPort)
-=======
 // WithTLSConfig returns a Config with the provided TLS configuration.
 func (cfg *Config) WithTLSConfig(c *tls.Config) *Config {
 	cfg.tlsConfig = c
@@ -123,7 +100,6 @@
 
 func (cfg *Config) httpURL() string {
 	return fmt.Sprintf("%s://%s:%d", cfg.httpScheme, cfg.Host, cfg.HTTPPort)
->>>>>>> ddbff95e
 }
 
 // NewServer returns a *Server with the specified Config.
@@ -137,14 +113,11 @@
 	}
 	cfg.jwtKeyPair = NewJSONWebKeyPair(pk.(*ed25519.PrivateKey))
 
-<<<<<<< HEAD
-=======
 	// Use HTTPS when TLS is configured.
 	if cfg.tlsConfig != nil || (cfg.TLSCertFile != "" && cfg.TLSKeyFile != "") {
 		cfg.httpScheme = "https"
 	}
 
->>>>>>> ddbff95e
 	ss, err := NewSSHServer(cfg)
 	if err != nil {
 		return nil, err
@@ -158,13 +131,8 @@
 	return s, nil
 }
 
-<<<<<<< HEAD
 // Start starts the HTTP, SSH and stats HTTP servers for the Charm Cloud.
 func (srv *Server) Start(ctx context.Context) {
-=======
-// Start starts the HTTP, SSH and health HTTP servers for the Charm Cloud.
-func (srv *Server) Start() {
->>>>>>> ddbff95e
 	go func() {
 		srv.http.Start(ctx)
 	}()
