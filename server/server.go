--- conflicted
+++ resolved
@@ -24,30 +24,6 @@
 
 // Config is the configuration for the Charm server.
 type Config struct {
-<<<<<<< HEAD
-	BindAddr     string `env:"CHARM_SERVER_BIND_ADDRESS" envDefault:""`
-	Host         string `env:"CHARM_SERVER_HOST" envDefault:"localhost"`
-	SSHPort      int    `env:"CHARM_SERVER_SSH_PORT" envDefault:"35353"`
-	HTTPPort     int    `env:"CHARM_SERVER_HTTP_PORT" envDefault:"35354"`
-	StatsPort    int    `env:"CHARM_SERVER_STATS_PORT" envDefault:"35355"`
-	HealthPort   int    `env:"CHARM_SERVER_HEALTH_PORT" envDefault:"35356"`
-	DataDir      string `env:"CHARM_SERVER_DATA_DIR" envDefault:"data"`
-	UseTLS       bool   `env:"CHARM_SERVER_USE_TLS" envDefault:"false"`
-	TLSKeyFile   string `env:"CHARM_SERVER_TLS_KEY_FILE"`
-	TLSCertFile  string `env:"CHARM_SERVER_TLS_CERT_FILE"`
-	PublicURL    string `env:"CHARM_SERVER_PUBLIC_URL"`
-	errorLog     *log.Logger
-	PublicKey    []byte
-	PrivateKey   []byte
-	DB           db.DB
-	FileStore    storage.FileStore
-	Stats        stats.Stats
-	linkQueue    charm.LinkQueue
-	tlsConfig    *tls.Config
-	jwtKeyPair   JSONWebKeyPair
-	httpScheme   string
-	AutoAccounts bool `env:"CHARM_SERVER_AUTO_ACCOUNTS" default:"true"`
-=======
 	BindAddr      string `env:"CHARM_SERVER_BIND_ADDRESS" envDefault:""`
 	Host          string `env:"CHARM_SERVER_HOST" envDefault:"localhost"`
 	SSHPort       int    `env:"CHARM_SERVER_SSH_PORT" envDefault:"35353"`
@@ -70,7 +46,7 @@
 	tlsConfig     *tls.Config
 	jwtKeyPair    JSONWebKeyPair
 	httpScheme    string
->>>>>>> 77fc011c
+	AutoAccounts  bool `env:"CHARM_SERVER_AUTO_ACCOUNTS" default:"true"`
 }
 
 // Server contains the SSH and HTTP servers required to host the Charm Cloud.
