// Package server provides a Charm Cloud server with HTTP and SSH protocols.
package server

import (
<<<<<<< HEAD
	"context"
=======
	"crypto/ed25519"
>>>>>>> 0daca792
	"crypto/tls"
	"fmt"
	"log"

	"github.com/charmbracelet/charm/server/db"
	"github.com/charmbracelet/charm/server/db/sqlite"
	"github.com/charmbracelet/charm/server/stats"
	sls "github.com/charmbracelet/charm/server/stats/sqlite"
	"github.com/charmbracelet/charm/server/storage"
	lfs "github.com/charmbracelet/charm/server/storage/local"
	"github.com/meowgorithm/babyenv"
	gossh "golang.org/x/crypto/ssh"
)

// Config is the configuration for the Charm server.
type Config struct {
<<<<<<< HEAD
	Host                  string `env:"CHARM_SERVER_HOST" default:"localhost"`
	SSHPort               int    `env:"CHARM_SERVER_SSH_PORT" default:"35353"`
	HTTPPort              int    `env:"CHARM_SERVER_HTTP_PORT" default:"35354"`
	HTTPScheme            string `env:"CHARM_SERVER_HTTP_SCHEME" default:"http"`
	StatsPort             int    `env:"CHARM_SERVER_STATS_PORT" default:"35355"`
	HealthPort            int    `env:"CHARM_SERVER_HEALTH_PORT" default:"35356"`
	DataDir               string `env:"CHARM_SERVER_DATA_DIR" default:"./data"`
	TLSKeyFile            string `env:"CHARM_SERVER_TLS_KEY_FILE" default:""`
	TLSCertFile           string `env:"CHARM_SERVER_TLS_CERT_FILE" default:""`
	TLSConfig             *tls.Config
	TLSDisableTermination bool `env:"CHARM_SERVER_TLS_DISABLE_TERMINATION"`
	PublicKey             []byte
	PrivateKey            []byte
	DB                    db.DB
	FileStore             storage.FileStore
	Stats                 stats.Stats
	AutoAccounts          bool `env:"CHARM_SERVER_AUTO_ACCOUNTS" default:"true"`
=======
	Host        string `env:"CHARM_SERVER_HOST" default:"localhost"`
	SSHPort     int    `env:"CHARM_SERVER_SSH_PORT" default:"35353"`
	HTTPPort    int    `env:"CHARM_SERVER_HTTP_PORT" default:"35354"`
	HTTPScheme  string `env:"CHARM_SERVER_HTTP_SCHEME" default:"http"`
	StatsPort   int    `env:"CHARM_SERVER_STATS_PORT" default:"35355"`
	HealthPort  string `env:"CHARM_SERVER_HEALTH_PORT" default:"35356"`
	DataDir     string `env:"CHARM_SERVER_DATA_DIR" default:"./data"`
	TLSKeyFile  string `env:"CHARM_SERVER_TLS_KEY_FILE" default:""`
	TLSCertFile string `env:"CHARM_SERVER_TLS_CERT_FILE" default:""`
	TLSConfig   *tls.Config
	PublicKey   []byte
	PrivateKey  []byte
	DB          db.DB
	FileStore   storage.FileStore
	Stats       stats.Stats
	jwtKeyPair  JSONWebKeyPair
>>>>>>> 0daca792
}

// Server contains the SSH and HTTP servers required to host the Charm Cloud.
type Server struct {
	Config *Config
	ssh    *SSHServer
	http   *HTTPServer
}

// DefaultConfig returns a Config with the values populated with the defaults
// or specified environment variables.
func DefaultConfig() *Config {
	cfg := &Config{}
	err := babyenv.Parse(cfg)
	if err != nil {
		log.Fatalf("could not read environment: %s", err)
	}

	return cfg
}

// WithDB returns a Config with the provided DB interface implementation.
func (cfg *Config) WithDB(db db.DB) *Config {
	cfg.DB = db
	return cfg
}

// WithFileStore returns a Config with the provided FileStore implementation.
func (cfg *Config) WithFileStore(fs storage.FileStore) *Config {
	cfg.FileStore = fs
	return cfg
}

// WithStats returns a Config with the provided Stats implementation.
func (cfg *Config) WithStats(s stats.Stats) *Config {
	cfg.Stats = s
	return cfg
}

// WithKeys returns a Config with the provided public and private keys for the
// SSH server and JWT signing.
func (cfg *Config) WithKeys(publicKey []byte, privateKey []byte) *Config {
	cfg.PublicKey = publicKey
	cfg.PrivateKey = privateKey
	return cfg
}

func (cfg *Config) httpURL() string {
	return fmt.Sprintf("%s://%s:%d", cfg.HTTPScheme, cfg.Host, cfg.HTTPPort)
}

// NewServer returns a *Server with the specified Config.
func NewServer(cfg *Config) (*Server, error) {
	s := &Server{}
	s.init(cfg)

	pk, err := gossh.ParseRawPrivateKey(cfg.PrivateKey)
	if err != nil {
		return nil, err
	}
	cfg.jwtKeyPair = NewJSONWebKeyPair(pk.(*ed25519.PrivateKey))

	ss, err := NewSSHServer(cfg)
	if err != nil {
		return nil, err
	}
	s.ssh = ss
	hs, err := NewHTTPServer(cfg)
	if err != nil {
		return nil, err
	}
	s.http = hs
	return s, nil
}

// Start starts the HTTP, SSH and stats HTTP servers for the Charm Cloud.
func (srv *Server) Start(ctx context.Context) {
	go func() {
		srv.http.Start(ctx)
	}()
	srv.ssh.Start(ctx)

	// close the stats database when we're done
	err := srv.Config.Stats.Close()
	if err != nil {
		log.Printf("could not close stats database: %s", err)
	}
}

func (srv *Server) init(cfg *Config) {
	dp := fmt.Sprintf("%s/db", cfg.DataDir)
	err := storage.EnsureDir(dp, 0700)
	if err != nil {
		log.Fatalf("could not init sqlite path: %s", err)
	}
	db := sqlite.NewDB(dp)
	fs, err := lfs.NewLocalFileStore(fmt.Sprintf("%s/files", cfg.DataDir))
	if err != nil {
		log.Fatalf("could not init file path: %s", err)
	}
	sts, err := sls.NewStats(fmt.Sprintf("%s/stats", cfg.DataDir))
	if err != nil {
		log.Fatalf("could not init stats db: %s", err)
	}
	srv.Config = cfg.WithDB(db).WithFileStore(fs).WithStats(sts)
}<|MERGE_RESOLUTION|>--- conflicted
+++ resolved
@@ -2,11 +2,8 @@
 package server
 
 import (
-<<<<<<< HEAD
 	"context"
-=======
 	"crypto/ed25519"
->>>>>>> 0daca792
 	"crypto/tls"
 	"fmt"
 	"log"
@@ -23,7 +20,6 @@
 
 // Config is the configuration for the Charm server.
 type Config struct {
-<<<<<<< HEAD
 	Host                  string `env:"CHARM_SERVER_HOST" default:"localhost"`
 	SSHPort               int    `env:"CHARM_SERVER_SSH_PORT" default:"35353"`
 	HTTPPort              int    `env:"CHARM_SERVER_HTTP_PORT" default:"35354"`
@@ -34,31 +30,14 @@
 	TLSKeyFile            string `env:"CHARM_SERVER_TLS_KEY_FILE" default:""`
 	TLSCertFile           string `env:"CHARM_SERVER_TLS_CERT_FILE" default:""`
 	TLSConfig             *tls.Config
-	TLSDisableTermination bool `env:"CHARM_SERVER_TLS_DISABLE_TERMINATION"`
 	PublicKey             []byte
 	PrivateKey            []byte
 	DB                    db.DB
 	FileStore             storage.FileStore
 	Stats                 stats.Stats
+	jwtKeyPair            JSONWebKeyPair
 	AutoAccounts          bool `env:"CHARM_SERVER_AUTO_ACCOUNTS" default:"true"`
-=======
-	Host        string `env:"CHARM_SERVER_HOST" default:"localhost"`
-	SSHPort     int    `env:"CHARM_SERVER_SSH_PORT" default:"35353"`
-	HTTPPort    int    `env:"CHARM_SERVER_HTTP_PORT" default:"35354"`
-	HTTPScheme  string `env:"CHARM_SERVER_HTTP_SCHEME" default:"http"`
-	StatsPort   int    `env:"CHARM_SERVER_STATS_PORT" default:"35355"`
-	HealthPort  string `env:"CHARM_SERVER_HEALTH_PORT" default:"35356"`
-	DataDir     string `env:"CHARM_SERVER_DATA_DIR" default:"./data"`
-	TLSKeyFile  string `env:"CHARM_SERVER_TLS_KEY_FILE" default:""`
-	TLSCertFile string `env:"CHARM_SERVER_TLS_CERT_FILE" default:""`
-	TLSConfig   *tls.Config
-	PublicKey   []byte
-	PrivateKey  []byte
-	DB          db.DB
-	FileStore   storage.FileStore
-	Stats       stats.Stats
-	jwtKeyPair  JSONWebKeyPair
->>>>>>> 0daca792
+	TLSDisableTermination bool `env:"CHARM_SERVER_TLS_DISABLE_TERMINATION"`
 }
 
 // Server contains the SSH and HTTP servers required to host the Charm Cloud.
