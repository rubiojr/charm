--- conflicted
+++ resolved
@@ -33,18 +33,11 @@
 	tokenBucket  *toktok.Bucket
 	linkRequests map[charm.Token]chan *charm.Link
 	server       *ssh.Server
-<<<<<<< HEAD
-=======
 	errorLog     *log.Logger
->>>>>>> ddbff95e
 }
 
 // NewSSHServer creates a new SSHServer from the provided Config.
 func NewSSHServer(cfg *Config) (*SSHServer, error) {
-<<<<<<< HEAD
-	s := &SSHServer{config: cfg}
-	addr := fmt.Sprintf(":%d", cfg.SSHPort)
-=======
 	s := &SSHServer{
 		config:   cfg,
 		errorLog: cfg.errorLog,
@@ -53,7 +46,6 @@
 		s.errorLog = log.Default()
 	}
 	addr := fmt.Sprintf("%s:%d", cfg.Host, cfg.SSHPort)
->>>>>>> ddbff95e
 	b, err := toktok.NewBucket(6)
 	if err != nil {
 		return nil, err
@@ -131,11 +123,7 @@
 		return
 	}
 	log.Printf("JWT for user %s\n", u.CharmID)
-<<<<<<< HEAD
-	j, err := me.newJWT(u.CharmID, aud)
-=======
 	j, err := me.newJWT(u.CharmID, aud...)
->>>>>>> ddbff95e
 	if err != nil {
 		log.Println(err)
 		return
@@ -144,11 +132,7 @@
 	me.config.Stats.JWT()
 }
 
-<<<<<<< HEAD
-func (me *SSHServer) newJWT(charmID string, audience []string) (string, error) {
-=======
 func (me *SSHServer) newJWT(charmID string, audience ...string) (string, error) {
->>>>>>> ddbff95e
 	claims := &jwt.RegisteredClaims{
 		Subject:   charmID,
 		ExpiresAt: jwt.NewNumericDate(time.Now().Add(time.Hour)),
