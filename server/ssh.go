--- conflicted
+++ resolved
@@ -78,14 +78,10 @@
 	}()
 
 	<-ctx.Done()
-<<<<<<< HEAD
-	me.server.Shutdown(ctx)
-=======
 	if err := me.server.Shutdown(ctx); err != context.Canceled {
 		log.Printf("unexpected error shutting down ssh server: %s", err)
 	}
 
->>>>>>> f29ed740
 	log.Println("SSH server stopped")
 }
 
