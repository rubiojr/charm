package sqlite

import (
	"database/sql"
	"fmt"
	"log"
)

const (
	sqlCreateStatsTable = `CREATE TABLE IF NOT EXISTS stats(
	id INTEGER PRIMARY KEY,
	api_link_gen integer NOT NULL DEFAULT 0,
	api_link_request integer NOT NULL DEFAULT 0,
	api_unlink integer NOT NULL DEFAULT 0,
	api_auth integer NOT NULL DEFAULT 0,
	api_keys integer NOT NULL DEFAULT 0,
	link_gen integer NOT NULL DEFAULT 0,
	link_request integer NOT NULL DEFAULT 0,
	get_keys integer NOT NULL DEFAULT 0,
	get_id integer NOT NULL DEFAULT 0,
	get_jwt integer NOT NULL DEFAULT 0,
	get_user_by_id integer NOT NULL DEFAULT 0,
	get_user integer NOT NULL DEFAULT 0,
	set_user_name integer NOT NULL DEFAULT 0,
	get_news integer NOT NULL DEFAULT 0,
	post_news integer NOT NULL DEFAULT 0,
	get_news_list integer NOT NULL DEFAULT 0,
	created_at timestamp default current_timestamp
	)`
)

// Stats implements the stats.Stats interface for SQLite
type Stats struct {
	db *sql.DB
}

// NewStats returns a *Stats with the default configuration.
func NewStats(path string) (*Stats, error) {
	db, err := sql.Open("sqlite", path)
	if err != nil {
		return nil, err
	}
	s := &Stats{db: db}
	err = s.createDB()
	if err != nil {
		return nil, err
	}
	return s, nil
}

func (s *Stats) createDB() error {
	_, err := s.db.Exec(sqlCreateStatsTable)
	if err != nil {
		return err
	}
	_, err = s.db.Exec("INSERT INTO stats (api_link_gen) VALUES(0)")
	return err
}

func (s *Stats) increment(field string) {
	// SQLite doesn't use placeholders for table or field names
	stmt := fmt.Sprintf("UPDATE stats SET %s = %s+1 WHERE id = (SELECT MAX(id) from stats)", field, field)
	_, err := s.db.Exec(stmt)
	if err != nil {
		log.Printf("error updating stat '%s': %s", field, err)
	}
}

// APILinkGen increments the number of api-link-gen calls.
func (s *Stats) APILinkGen() {
	s.increment("api_link_gen")
}

// APILinkRequest increments the number of api-link-request calls.
func (s *Stats) APILinkRequest() {
	s.increment("api_link_request")
}

// APIUnlink increments the number of api-unlink calls.
func (s *Stats) APIUnlink() {
	s.increment("api_unlink")
}

// APIAuth increments the number of api-auth calls.
func (s *Stats) APIAuth() {
	s.increment("api_auth")
}

// APIKeys increments the number of api-keys calls.
func (s *Stats) APIKeys() {
	s.increment("api_keys")
}

// LinkGen increments the number of link-gen calls.
func (s *Stats) LinkGen() {
	s.increment("link_gen")
}

// LinkRequest increments the number of link-request calls.
func (s *Stats) LinkRequest() {
	s.increment("link_request")
}

// Keys increments the number of keys calls.
func (s *Stats) Keys() {
	s.increment("get_keys")
}

// ID increments the number of id calls.
func (s *Stats) ID() {
	s.increment("get_id")
}

// JWT increments the number of jwt calls.
func (s *Stats) JWT() {
	s.increment("get_jwt")
}

// GetUserByID increments the number of user-by-id calls.
func (s *Stats) GetUserByID() {
	s.increment("get_user_by_id")
}

// GetUser increments the number of get-user calls.
func (s *Stats) GetUser() {
	s.increment("get_user")
}

// SetUserName increments the number of set-user-name calls.
func (s *Stats) SetUserName() {
	s.increment("set_user_name")
}

// GetNews increments the number of get-news calls.
func (s *Stats) GetNews() {
	s.increment("get_news")
}

// PostNews increments the number of post-news calls.
func (s *Stats) PostNews() {
	s.increment("post_news")
}

// GetNewsList increments the number of get-news-list calls.
func (s *Stats) GetNewsList() {
	s.increment("get_news_list")
}

<<<<<<< HEAD
=======
// Close closes the database freeing up resources.
>>>>>>> f29ed740
func (s *Stats) Close() error {
	return s.db.Close()
}<|MERGE_RESOLUTION|>--- conflicted
+++ resolved
@@ -146,10 +146,7 @@
 	s.increment("get_news_list")
 }
 
-<<<<<<< HEAD
-=======
 // Close closes the database freeing up resources.
->>>>>>> f29ed740
 func (s *Stats) Close() error {
 	return s.db.Close()
 }